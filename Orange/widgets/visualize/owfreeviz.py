from enum import IntEnum
import sys

import numpy as np
from scipy.spatial import distance

from AnyQt.QtCore import (
    Qt, QObject, QEvent, QRectF, QLineF, QTimer, QPoint,
    pyqtSignal as Signal, pyqtSlot as Slot
)
from AnyQt.QtGui import QColor
from AnyQt.QtWidgets import QApplication, QGraphicsEllipseItem

import pyqtgraph as pg

from Orange.data import Table, Domain, StringVariable
from Orange.projection.freeviz import FreeViz
from Orange.widgets import widget, gui, settings
from Orange.widgets.visualize.utils.component import OWVizGraph
from Orange.widgets.visualize.utils.plotutils import AnchorItem
from Orange.widgets.visualize.utils.widget import OWProjectionWidget
from Orange.widgets.widget import Output


class AsyncUpdateLoop(QObject):
    """
    Run/drive an coroutine from the event loop.

    This is a utility class which can be used for implementing
    asynchronous update loops. I.e. coroutines which periodically yield
    control back to the Qt event loop.

    """
    Next = QEvent.registerEventType()

    #: State flags
    Idle, Running, Cancelled, Finished = 0, 1, 2, 3
    #: The coroutine has yielded control to the caller (with `object`)
    yielded = Signal(object)
    #: The coroutine has finished/exited (either with an exception
    #: or with a return statement)
    finished = Signal()

    #: The coroutine has returned (normal return statement / StopIteration)
    returned = Signal(object)
    #: The coroutine has exited with with an exception.
    raised = Signal(object)
    #: The coroutine was cancelled/closed.
    cancelled = Signal()

    def __init__(self, parent=None, **kwargs):
        super().__init__(parent, **kwargs)
        self.__coroutine = None
        self.__next_pending = False  # Flag for compressing scheduled events
        self.__in_next = False
        self.__state = AsyncUpdateLoop.Idle

    @Slot(object)
    def setCoroutine(self, loop):
        """
        Set the coroutine.

        The coroutine will be resumed (repeatedly) from the event queue.
        If there is an existing coroutine set it is first closed/cancelled.

        Raises an RuntimeError if the current coroutine is running.
        """
        if self.__coroutine is not None:
            self.__coroutine.close()
            self.__coroutine = None
            self.__state = AsyncUpdateLoop.Cancelled

            self.cancelled.emit()
            self.finished.emit()

        if loop is not None:
            self.__coroutine = loop
            self.__state = AsyncUpdateLoop.Running
            self.__schedule_next()

    @Slot()
    def cancel(self):
        """
        Cancel/close the current coroutine.

        Raises an RuntimeError if the current coroutine is running.
        """
        self.setCoroutine(None)

    def state(self):
        """
        Return the current state.
        """
        return self.__state

    def isRunning(self):
        return self.__state == AsyncUpdateLoop.Running

    def __schedule_next(self):
        if not self.__next_pending:
            self.__next_pending = True
            QTimer.singleShot(10, self.__on_timeout)

    def __next(self):
        if self.__coroutine is not None:
            try:
                rval = next(self.__coroutine)
            except StopIteration as stop:
                self.__state = AsyncUpdateLoop.Finished
                self.returned.emit(stop.value)
                self.finished.emit()
                self.__coroutine = None
            except BaseException as er:
                self.__state = AsyncUpdateLoop.Finished
                self.raised.emit(er)
                self.finished.emit()
                self.__coroutine = None
            else:
                self.yielded.emit(rval)
                self.__schedule_next()

    @Slot()
    def __on_timeout(self):
        assert self.__next_pending
        self.__next_pending = False
        if not self.__in_next:
            self.__in_next = True
            try:
                self.__next()
            finally:
                self.__in_next = False
        else:
            # warn
            self.__schedule_next()

    def customEvent(self, event):
        if event.type() == AsyncUpdateLoop.Next:
            self.__on_timeout()
        else:
            super().customEvent(event)


class OWFreeVizGraph(OWVizGraph):
    radius = settings.Setting(0)

    def __init__(self, scatter_widget, parent):
        super().__init__(scatter_widget, parent)
        self._points = []
        self._point_items = []

    def update_radius(self):
        if self._circle_item is None:
            return

        r = self.radius / 100 + 1e-5
        for point, axitem in zip(self._points, self._point_items):
            axitem.setVisible(np.linalg.norm(point) > r)
        self._circle_item.setRect(QRectF(-r, -r, 2 * r, 2 * r))

    def set_view_box_range(self):
        self.view_box.setRange(RANGE)

    def can_show_indicator(self, pos):
        if not len(self._points):
            return False, None

        r = self.radius / 100 + 1e-5
        mask = np.zeros((len(self._points)), dtype=bool)
        mask[np.linalg.norm(self._points, axis=1) > r] = True
        distances = distance.cdist([[pos.x(), pos.y()]], self._points)[0]
        distances = distances[mask]
        if len(distances) and np.min(distances) < self.DISTANCE_DIFF:
            return True, np.flatnonzero(mask)[np.argmin(distances)]
        return False, None

    def _remove_point_items(self):
        for item in self._point_items:
            self.plot_widget.removeItem(item)
        self._point_items = []

    def _add_point_items(self):
        r = self.radius / 100 + 1e-5
        for point, var in zip(self._points, self._attributes):
            axitem = AnchorItem(line=QLineF(0, 0, *point), text=var.name)
            axitem.setVisible(np.linalg.norm(point) > r)
            axitem.setPen(pg.mkPen((100, 100, 100)))
            self.plot_widget.addItem(axitem)
            self._point_items.append(axitem)

    def _add_circle_item(self):
        if not len(self._points):
            return
        r = self.radius / 100 + 1e-5
        pen = pg.mkPen(QColor(Qt.lightGray), width=1, cosmetic=True)
        self._circle_item = QGraphicsEllipseItem()
        self._circle_item.setRect(QRectF(-r, -r, 2 * r, 2 * r))
        self._circle_item.setPen(pen)
        self.plot_widget.addItem(self._circle_item)

    def _add_indicator_item(self, point_i):
        x, y = self._points[point_i]
        dx = (self.view_box.childGroup.mapToDevice(QPoint(1, 0)) -
              self.view_box.childGroup.mapToDevice(QPoint(-1, 0))).x()
        self._indicator_item = MoveIndicator(x, y, 600 / dx)
        self.plot_widget.addItem(self._indicator_item)


MAX_ITERATIONS = 1000
MAX_POINTS = 300
MAX_INSTANCES = 10000
RANGE = QRectF(-1.05, -1.05, 2.1, 2.1)


class InitType(IntEnum):
    Circular, Random = 0, 1

    @staticmethod
    def items():
        return ["Circular", "Random"]


class OWFreeViz(OWProjectionWidget):
    name = "FreeViz"
    description = "Displays FreeViz projection"
    icon = "icons/Freeviz.svg"
    priority = 240
    keywords = ["viz"]

    class Outputs(OWProjectionWidget.Outputs):
        components = Output("Components", Table)

    settings_version = 3
    initialization = settings.Setting(InitType.Circular)
    GRAPH_CLASS = OWFreeVizGraph
    graph = settings.SettingProvider(OWFreeVizGraph)
    embedding_variables_names = ("freeviz-x", "freeviz-y")

    class Error(OWProjectionWidget.Error):
        no_class_var = widget.Msg("Need a class variable")
        not_enough_class_vars = widget.Msg(
            "Needs discrete class variable with at lest 2 values"
        )
        features_exceeds_instances = widget.Msg(
            "Algorithm should not be used when number of features "
            "exceeds the number of instances."
        )
        too_many_data_instances = widget.Msg("Cannot handle so large data.")
        no_valid_data = widget.Msg("No valid data.")

    def __init__(self):
        super().__init__()
        self._X = None
        self._Y = None
        self._rand_indices = None

        # FreeViz
        self._loop = AsyncUpdateLoop(parent=self)
        self._loop.yielded.connect(self.__set_projection)
        self._loop.finished.connect(self.__freeviz_finished)
        self._loop.raised.connect(self.__on_error)

        self.graph.view_box.started.connect(self._randomize_indices)
        self.graph.view_box.moved.connect(self._manual_move)
        self.graph.view_box.finished.connect(self._finish_manual_move)

<<<<<<< HEAD
    def _add_top_controls(self):
        box = gui.vBox(self.controlArea, box=True)
        gui.comboBox(box, self, "initialization", label="Initialization:",
                     items=InitType.items(), orientation=Qt.Horizontal,
                     labelWidth=90, callback=self.__init_combo_changed)
        self.btn_start = gui.button(box, self, "Optimize", self.__toggle_start,
                                    enabled=False)
        super()._add_top_controls()

    def _add_middle_controls(self):
        super()._add_middle_controls()
=======
    def _add_controls(self):
        self.__add_controls_start_box()
        super()._add_controls()
>>>>>>> 1a46b3e9
        self.graph.gui.add_control(
            self._effects_box, gui.hSlider, "Hide radius:", master=self.graph,
            value="radius", minValue=0, maxValue=100, step=10,
            createLabel=False, callback=self.__radius_slider_changed
        )

<<<<<<< HEAD
=======
    def __add_controls_start_box(self):
        box = gui.vBox(self.controlArea, box=True)
        gui.comboBox(box, self, "initialization", label="Initialization:",
                     items=InitType.items(), orientation=Qt.Horizontal,
                     labelWidth=90, callback=self.__init_combo_changed)
        self.btn_start = gui.button(box, self, "Start", self.__toggle_start,
                                    enabled=False)

>>>>>>> 1a46b3e9
    def __radius_slider_changed(self):
        self.graph.update_radius()

    def __toggle_start(self):
        if self._loop.isRunning():
            self._loop.cancel()
            self.btn_start.setText("Optimize")
            self.progressBarFinished(processEvents=False)
        else:
            self._start()

    def __init_combo_changed(self):
        running = self._loop.isRunning()
        if running:
            self._loop.cancel()
        if self.data is not None:
            self.init_embedding_coords()
            self.setup_plot()
        if running:
            self._start()

    def _start(self):
        """
        Start the projection optimization.
        """
        def update_freeviz(anchors):
            while True:
                projection = FreeViz.freeviz(
                    self._X, self._Y, scale=False, center=False,
                    initial=anchors, maxiter=10
                )
                yield projection[0], projection[1]
                if np.allclose(anchors, projection[1], rtol=1e-5, atol=1e-4):
                    return
                anchors = projection[1]

        self._loop.setCoroutine(update_freeviz(self.graph.get_points()))
        self.btn_start.setText("Stop")
        self.progressBarInit()
        self.setBlocking(True)
        self.setStatusMessage("Optimizing")

    def __set_projection(self, projection):
        # Set/update the projection matrix and coordinate embeddings
        self.progressBarAdvance(100. / MAX_ITERATIONS)
        self._embedding_coords = projection[0]
        self.graph.set_points(projection[1])
        self._update_xy()

    def __freeviz_finished(self):
        # Projection optimization has finished
        self.btn_start.setText("Optimize")
        self.setStatusMessage("")
        self.setBlocking(False)
        self.progressBarFinished()
        self.commit()

    def __on_error(self, err):
        sys.excepthook(type(err), err, getattr(err, "__traceback__"))

    def _update_xy(self):
        coords = self._embedding_coords
        self._embedding_coords /= np.max(np.linalg.norm(coords, axis=1))
        self.graph.update_coordinates()

    def clear(self):
        super().clear()
        self._loop.cancel()
        self._X = None
        self._Y = None
        self._rand_indices = None

        self.graph.set_attributes(())
        self.graph.set_points([])
        #self.graph.update_coordinates()  # TODO - check

    def check_data(self):
        super().check_data()
        if self.data is not None:
            if self.data.domain.class_var is None:
                self.Error.no_class_var()
                self.data = None
            elif self.data.domain.class_var.is_discrete and \
                    len(self.data.domain.class_var.values) < 2:
                self.Error.not_enough_class_vars()
                self.data = None
            elif len(self.data.domain.attributes) > self.data.X.shape[0]:
                self.Error.features_exceeds_instances()
                self.data = None
            else:
                self._prepare_freeviz_data()
                if self._X is not None:
                    if len(self._X) > MAX_INSTANCES:
                        self.Error.too_many_data_instances()
                        self.data = None
                    elif np.allclose(np.nan_to_num(self._X - self._X[0]), 0) \
                            or not len(self._X):
                        self.Error.no_valid_data()
                        self.data = None
                else:
                    self.Error.no_valid_data()
                    self.data = None
        self.btn_start.setEnabled(self.data is not None)

    def _prepare_freeviz_data(self):
        valid_mask = np.all(np.isfinite(self.data.X), axis=1) & \
                     np.isfinite(self.data.Y)
        X, Y = self.data.X[valid_mask], self.data.Y[valid_mask]
        if not len(X):
            self.valid_data = None
            return

        if self.data.domain.class_var.is_discrete:
            Y = Y.astype(int)
        X = (X - np.mean(X, axis=0))
        span = np.ptp(X, axis=0)
        X[:, span > 0] /= span[span > 0].reshape(1, -1)
        self._X, self._Y, self.valid_data = X, Y, valid_mask

    def init_embedding_coords(self):
        points = FreeViz.init_radial(self._X.shape[1]) \
            if self.initialization == InitType.Circular \
            else FreeViz.init_random(self._X.shape[1], 2)
        self.graph.set_points(points)
        self.__set_embedding_coords()

    def __set_embedding_coords(self):
        points = self.graph.get_points()
        ex = np.dot(self._X, points)
        self._embedding_coords = (ex / np.max(np.linalg.norm(ex, axis=1)))

    def setup_plot(self):
        self.graph.set_attributes(self.data.domain.attributes)
        super().setup_plot()

    def _randomize_indices(self):
        n = len(self._X)
        if n > MAX_POINTS:
            self._rand_indices = np.random.choice(n, MAX_POINTS, replace=False)
            self._rand_indices = sorted(self._rand_indices)

    def _manual_move(self):
        self.__set_embedding_coords()
        if self._rand_indices is not None:
            # save widget state
            selection = self.graph.selection
            valid_data = self.valid_data.copy()
            data = self.data.copy()
            ec = self._embedding_coords.copy()

            # plot subset
            self.__plot_random_subset(selection)

            # restore widget state
            self.graph.selection = selection
            self.valid_data = valid_data
            self.data = data
            self._embedding_coords = ec
        else:
            self.graph.update_coordinates()

    def __plot_random_subset(self, selection):
        self._embedding_coords = self._embedding_coords[self._rand_indices]
        self.data = self.data[self._rand_indices]
        self.valid_data = self.valid_data[self._rand_indices]
        self.graph.reset_graph()
        if selection is not None:
            self.graph.selection = selection[self._rand_indices]
            self.graph.update_selection_colors()

    def _finish_manual_move(self):
        if self._rand_indices is not None:
            selection = self.graph.selection
            self.graph.reset_graph()
            if selection is not None:
                self.graph.selection = selection
                self.graph.select_by_index(self.graph.get_selection())
        self.commit()

    def commit(self):
        super().commit()
        self.send_components()

    def send_components(self):
        components = None
        if self.data is not None and self.valid_data is not None:
            meta_attrs = [StringVariable(name='component')]
            domain = Domain(self.data.domain.attributes, metas=meta_attrs)
            metas = np.array([["FreeViz 1"], ["FreeViz 2"]])
            components = Table(domain, self.graph.get_points().T, metas=metas)
            components.name = self.data.name
        self.Outputs.components.send(components)

    @classmethod
    def migrate_settings(cls, _settings, version):
        if version < 3:
            if "radius" in _settings:
                _settings["graph"]["radius"] = _settings["radius"]

    @classmethod
    def migrate_context(cls, context, version):
        if version < 3:
            values = context.values
            values["attr_color"] = values["graph"]["attr_color"]
            values["attr_size"] = values["graph"]["attr_size"]
            values["attr_shape"] = values["graph"]["attr_shape"]
            values["attr_label"] = values["graph"]["attr_label"]


class MoveIndicator(pg.GraphicsObject):
    def __init__(self, x, y, scene_size, parent=None):
        super().__init__(parent)
        self.arrows = [
            pg.ArrowItem(pos=(x - scene_size * 0.07 * np.cos(np.radians(ang)),
                              y + scene_size * 0.07 * np.sin(np.radians(ang))),
                         parent=self, angle=ang,
                         headLen=13, tipAngle=45,
                         brush=pg.mkColor(128, 128, 128))
            for ang in (0, 90, 180, 270)]

    def paint(self, painter, option, widget):
        pass

    def boundingRect(self):
        return QRectF()


def main(argv=None):
    import sip

    argv = sys.argv[1:] if argv is None else argv
    if argv:
        filename = argv[0]
    else:
        filename = "zoo"

    data = Table(filename)

    app = QApplication([])
    w = OWFreeViz()
    w.set_data(data)
    w.set_subset_data(data[::10])
    w.handleNewSignals()
    w.show()
    w.raise_()
    r = app.exec()
    w.set_data(None)
    w.saveSettings()
    sip.delete(w)
    del w
    return r


if __name__ == "__main__":
    sys.exit(main())<|MERGE_RESOLUTION|>--- conflicted
+++ resolved
@@ -263,31 +263,15 @@
         self.graph.view_box.moved.connect(self._manual_move)
         self.graph.view_box.finished.connect(self._finish_manual_move)
 
-<<<<<<< HEAD
-    def _add_top_controls(self):
-        box = gui.vBox(self.controlArea, box=True)
-        gui.comboBox(box, self, "initialization", label="Initialization:",
-                     items=InitType.items(), orientation=Qt.Horizontal,
-                     labelWidth=90, callback=self.__init_combo_changed)
-        self.btn_start = gui.button(box, self, "Optimize", self.__toggle_start,
-                                    enabled=False)
-        super()._add_top_controls()
-
-    def _add_middle_controls(self):
-        super()._add_middle_controls()
-=======
     def _add_controls(self):
         self.__add_controls_start_box()
         super()._add_controls()
->>>>>>> 1a46b3e9
         self.graph.gui.add_control(
             self._effects_box, gui.hSlider, "Hide radius:", master=self.graph,
             value="radius", minValue=0, maxValue=100, step=10,
             createLabel=False, callback=self.__radius_slider_changed
         )
 
-<<<<<<< HEAD
-=======
     def __add_controls_start_box(self):
         box = gui.vBox(self.controlArea, box=True)
         gui.comboBox(box, self, "initialization", label="Initialization:",
@@ -296,7 +280,6 @@
         self.btn_start = gui.button(box, self, "Start", self.__toggle_start,
                                     enabled=False)
 
->>>>>>> 1a46b3e9
     def __radius_slider_changed(self):
         self.graph.update_radius()
 
